import os
import collections
from absl import logging
from tqdm import tqdm
from typing import Callable, Dict, Optional, Sequence, Tuple
import gin
import torch
import numpy as np
from .configure_param import get_cvae_param, get_dataset_param
from datasets.dataset_lib import Dataset, get_all_ground_truth_modes
from datasets.data_io_lib import IMAGE_KEY, ITEM_NAME_KEY, DataIO, get_data_io_by_name
from models.model_lib import ConditionalVAE, DISCRETE_ENCODER, GAUSSIAN_ENCODER
from .generalized_energy_distance_lib import get_energy_distance_components, calc_energy_distances


def argmax_post_processing(predictions: Sequence[torch.Tensor]) -> np.ndarray:
  """Apply argmax to the channel dimension.
  
  Args:
    predictions: A list of prediction tensors of shape (B, C, H, W).
    
  Returns:
    The processed predictions, stacked along the first dimension, hence of shape
    (num_sample, B, C, H, W)
  """
  predictions = torch.stack(predictions, dim=0)
  return predictions.argmax(dim=2).detach().cpu().numpy()


def sigmoid_post_processing(predictions: Sequence[torch.Tensor],
                            threshold: float = 0.5) -> np.ndarray:
  predictions = torch.sigmoid(torch.stack(predictions, dim=0))
  predictions = predictions > threshold
  return predictions.detach().cpu().numpy()


def probabilities_post_processing(
    probabilities: Sequence[torch.Tensor]) -> np.ndarray:
  """Stacking the sample probabilities along the first dimension."""
  return (torch.stack(probabilities, dim=0)).detach().cpu().numpy()


def density_post_processing(densities: Sequence[torch.Tensor],
                            scaling: float = 10**5) -> np.ndarray:
  """Stacking the sample densities along the first dimension.
  
  Apply a scaling because the individual densities might be too small. Rarely
  should density be used anyway.
  """
  return (torch.stack(densities, dim=0) * scaling).detach().cpu().numpy()


def get_final_processing_layer(
    dataset_name: str, model_name: str
) -> Tuple[Callable[..., torch.Tensor], Callable[..., torch.Tensor]]:
  if dataset_name == "LIDC_IDRI":
    predictions_processing_layer = sigmoid_post_processing

  if model_name == GAUSSIAN_ENCODER:
    probabilities_processing_layer = density_post_processing
  elif model_name == DISCRETE_ENCODER:
    probabilities_processing_layer = probabilities_post_processing

  return predictions_processing_layer, probabilities_processing_layer


def get_samples_save_path(base_save_path: str, epoch_index: Optional[int],
                          model_name: str, dataset_name: str, item_name: str,
                          num_sample: int):
  dataset_model_token = "%s_%s" % (dataset_name, model_name)
  eval_foldername = "eval_%d_epoch" % (
      epoch_index) if epoch_index is not None else "eval"
  save_dir = os.path.join(base_save_path, eval_foldername, dataset_model_token,
<<<<<<< HEAD
                          "images")
  if not os.path.isdir(save_dir):
    os.makedirs(save_dir)

  return os.path.join(save_dir, "%s_%d_samples.npy" % (item_name, num_sample))
=======
               "images")
  if not os.path.isdir(save_dir):
          os.makedirs(save_dir)

  return os.path.join(save_dir, "%s_%dsamples.npy" % (item_name, num_sample))
>>>>>>> 2252b412


def get_probs_save_path(base_save_path: str, epoch_index: Optional[int],
                        model_name: str, dataset_name: str, item_name: str,
                        num_sample: int):
  dataset_model_token = "%s_%s" % (dataset_name, model_name)
  eval_foldername = "eval_%d_epoch" % (
      epoch_index) if epoch_index is not None else "eval"
  save_dir = os.path.join(base_save_path, eval_foldername, dataset_model_token,
<<<<<<< HEAD
                          "quantities")
  if not os.path.isdir(save_dir):
    os.makedirs(save_dir)

  return os.path.join(save_dir, "%s_%d_probs.npy" % (item_name, num_sample))
=======
               "quantities")
  if not os.path.isdir(save_dir):
          os.makedirs(save_dir)

  return os.path.join(save_dir, "%s_%dprobs.npy" % (item_name, num_sample))

>>>>>>> 2252b412


def save_results(base_save_path: str, epoch_index: Optional[int],
                 model_name: str, dataset_name: str, item_name: str,
                 num_sample: int, predictions: Sequence[torch.Tensor],
                 probabilities: Sequence[torch.Tensor]):
  logging.info("saving results for %s model, %s, item %s" %
               (model_name, dataset_name, item_name))

  predictions_processing_layer, probabilities_processing_layer = (
      get_final_processing_layer(dataset_name=dataset_name,
                                 model_name=model_name))
  np.save(
      get_samples_save_path(base_save_path, epoch_index, model_name,
                            dataset_name, item_name, num_sample),
      predictions_processing_layer(predictions))
  np.save(
      get_probs_save_path(base_save_path, epoch_index, model_name, dataset_name,
                          item_name, num_sample),
      probabilities_processing_layer(probabilities))


@gin.configurable
def eval(model: Optional[ConditionalVAE], check_point_path: Optional[str],
         use_random: bool, top_k: Optional[int], num_cvae_sample: Optional[int],
         base_save_path: str, epoch_index: Optional[int]):
  has_cuda = True if torch.cuda.is_available() else False
  device = torch.device("cuda" if has_cuda else "cpu")
  Tensor = torch.cuda.FloatTensor if device == "cuda" else torch.FloatTensor

  dataset_param = get_dataset_param()
  dataset_name = dataset_param["dataset_name"]
  dataset = Dataset(**dataset_param)

  model_param = get_cvae_param()
  model_name = model_param["encoder_class"]

  if model is None:
    model = ConditionalVAE(**model_param).to(device)
    checkpoint = torch.load(check_point_path, map_location="cpu")
    model.load_state_dict(checkpoint)

  test_loader = torch.utils.data.DataLoader(dataset,
                                            batch_size=1,
                                            shuffle=False,
                                            num_workers=4,
                                            pin_memory=True,
                                            sampler=None)

  for _, batch in enumerate(test_loader):
    item_name = batch[ITEM_NAME_KEY][0]
    inputs = batch[IMAGE_KEY].to(device).type(Tensor)
    predictions, probabilities = model.inference(inputs=inputs,
                                                 use_random=use_random,
                                                 top_k=top_k,
<<<<<<< HEAD
                                                 num_sample=num_cvae_sample)

=======
                                                 num_sample=num_sample)
    
>>>>>>> 2252b412
    save_results(base_save_path=base_save_path,
                 epoch_index=epoch_index,
                 model_name=model_name,
                 dataset_name=dataset_name,
                 item_name=item_name,
                 num_sample=num_cvae_sample,
                 predictions=predictions,
                 probabilities=probabilities)


@gin.configurable
class EvalIO:

  def __init__(self, base_save_path: str, dataset_name: str, model_name: str,
               num_sample: int):
    self.base_save_path = base_save_path
    self.dataset_name = dataset_name
    self.model_name = model_name
    self.num_sample = num_sample
    self.num_ca

  def read_samples(self, item_name: str) -> np.ndarray:
    """Return samples has shape [num_samples, B, C, H, W]."""
    path = get_samples_save_path(self.base_save_path, self.model_name,
                                 self.dataset_name, item_name, self.num_sample)
    try:
      samples = np.load(path)
    except:
      raise ValueError("Could not load %s!" % path)

    return samples

  def read_probs(self, item_name: str) -> np.ndarray:
    path = get_probs_save_path(self.base_save_path, self.model_name,
                               self.dataset_name, item_name, self.num_sample)
    try:
      probs = np.load(path)
    except:
      raise ValueError("Could not load %s!" % path)

    return probs


@gin.configurable
class GeneralizedEnergyDistanceEvaluator:

  def __init__(self, num_cvae_samples: int, eval_class_ids: Sequence[int],
               dataset_name: DataIO, data_path_root: str,
               metric_fn: Callable[..., float], use_pred_probability: bool):

    self.eval_class_ids = eval_class_ids
    self.num_cvae_samples = num_cvae_samples
    self.eval_io = EvalIO()
    self.data_io = get_data_io_by_name(dataset_name, data_path_root, "test")
    self.metric_fn = metric_fn

    num_testing_items = self.data_io.length
    num_gt_modes = self.data_io.get_num_gt_modes()

    self.d_matrices = {
        'YS':
            np.zeros(shape=(num_testing_items, num_gt_modes, num_cvae_samples,
                            len(eval_class_ids)),
                     dtype=np.float32),
        'YY':
            np.ones(shape=(num_testing_items, num_gt_modes, num_gt_modes,
                           len(eval_class_ids)),
                    dtype=np.float32),
        'SS':
            np.ones(shape=(num_testing_items, num_cvae_samples,
                           num_cvae_samples, len(eval_class_ids)),
                    dtype=np.float32)
    }
    if not self.data_io.has_ground_truth_modes_probabilities():
      self.gt_probability = None
    else:
      self.gt_probability = []

    if use_pred_probability:
      self.sample_probability = []
    else:
      self.sample_probability = None

  def compute_for_item(self, item_index, item_name):
    samples = self.eval_io.read_samples(
        item_name=item_name)[:self.num_cvae_samples]

    if self.gt_probability is not None:
      self.gt_probability.append(
          np.stack(self.data_io.get_ground_truth_modes_probabilities(item_name),
                   axis=0))

    if self.sample_probability is not None:
      self.sample_probability.append(
          self.eval_io.read_probs(item_name=item_name)[:self.num_cvae_samples])

    gt_modes_list = get_all_ground_truth_modes(self.data_io, item_name)
    gt_modes = np.stack(gt_modes_list, axis=0)

    energy_dist = get_energy_distance_components(
        gt_modes=gt_modes,
        samples=samples,
        mask=None,
        eval_class_ids=self.eval_class_ids,
        compute_metric=self.metric_fn)

    for k in self.d_matrices.keys():
      self.d_matrices[k][item_index] = energy_dist[k]

  def compute_overall_energy_distance(self) -> Sequence[float]:
    if self.gt_probability is not None:
      gt_probability = np.stack(self.gt_probability, axis=0)

    if self.sample_probability is not None:
      sample_probability = np.stack(self.sample_probability, axis=0)

    return calc_energy_distances(self.d_matrices, sample_probability,
                                 gt_probability)

<<<<<<< HEAD

@gin.configurable
class ModeProababilityEvaluator:

  def __init__(self, num_cvae_samples: int, dataset_name: str,
               data_path_root: str, diff_fn: Callable[..., float],
               use_pred_probability: bool):
    self.eval_io = EvalIO()
    self.data_io = get_data_io_by_name(dataset_name, data_path_root, "test")
    self.diff_fn = diff_fn
    self.num_cvae_samples = num_cvae_samples

    # Because we don't support batch loading gt modes, the batch_size should be
    # 1 for the test data.
    num_gt_modes = self.data_io.get_num_groud_truth_modes()

    # The dictionary that holds the evaluation results.
    # Each mode_index key is mapped tho the array of predicted probabilities
    # that correspond to this mode.
    self.prediction_mode_data = {}
    for mode_index in range(num_gt_modes):
      self.prediction_mode_data[mode_index] = []

    self.use_pred_probability = use_pred_probability

  def compute_for_item(self, item_name):
    # should have shape (num_cvae_sample, 1, C, H, W)
    samples = self.eval_io.read_samples(
        item_name=item_name)[:self.num_cvae_samples]

    if self.use_pred_probability:
      # should have shape (num_cvae_sample, 1)
      sample_probabilities = self.eval_io.read_probs(
          item_name=item_name)[:self.num_cvae_samples]
    else:
      sample_probabilities = np.ones(
          (self.num_cvae_samples, 1)) / self.num_cvae_samples

    group_index = int(list(map(int, item_name.split('_')))[0])
    ground_truth_modes = get_all_ground_truth_modes(self.data_io, item_name)

    # should be of shape (num_gt_modes, 1, C, H, W)
    ground_truth_modes = np.stack(ground_truth_modes, axis=0)[:, np.newaxis,
                                                              ...]

    # for each sample, classify its correct guess index using the metric_fn
    prediction_mode_data = collections.defaultdict(int)
    for sample_index in range(self.num_cvae_samples):
      # should be of shape [1, 1, C, H, W]
      sample = samples[sample_index:sample_index + 1]
      prob = sample_probabilities[sample_index:sample_index + 1]
      diff = np.sum(self.diff_fn(sample, ground_truth_modes, None),
                    axis=[1, 2, 3, 4])
      correct_guess_index = np.argmin(diff)

      # aggregate the probabilities
      prediction_mode_data[correct_guess_index] += prob

    for key in prediction_mode_data:
      self.prediction_mode_data[self.data_io.compute_mode_index(
          group_index, key)].append(prediction_mode_data[key])
=======
>>>>>>> 2252b412
<|MERGE_RESOLUTION|>--- conflicted
+++ resolved
@@ -71,19 +71,12 @@
   eval_foldername = "eval_%d_epoch" % (
       epoch_index) if epoch_index is not None else "eval"
   save_dir = os.path.join(base_save_path, eval_foldername, dataset_model_token,
-<<<<<<< HEAD
                           "images")
   if not os.path.isdir(save_dir):
     os.makedirs(save_dir)
 
   return os.path.join(save_dir, "%s_%d_samples.npy" % (item_name, num_sample))
-=======
-               "images")
-  if not os.path.isdir(save_dir):
-          os.makedirs(save_dir)
-
-  return os.path.join(save_dir, "%s_%dsamples.npy" % (item_name, num_sample))
->>>>>>> 2252b412
+
 
 
 def get_probs_save_path(base_save_path: str, epoch_index: Optional[int],
@@ -93,20 +86,12 @@
   eval_foldername = "eval_%d_epoch" % (
       epoch_index) if epoch_index is not None else "eval"
   save_dir = os.path.join(base_save_path, eval_foldername, dataset_model_token,
-<<<<<<< HEAD
                           "quantities")
   if not os.path.isdir(save_dir):
     os.makedirs(save_dir)
 
   return os.path.join(save_dir, "%s_%d_probs.npy" % (item_name, num_sample))
-=======
-               "quantities")
-  if not os.path.isdir(save_dir):
-          os.makedirs(save_dir)
-
-  return os.path.join(save_dir, "%s_%dprobs.npy" % (item_name, num_sample))
-
->>>>>>> 2252b412
+
 
 
 def save_results(base_save_path: str, epoch_index: Optional[int],
@@ -162,13 +147,9 @@
     predictions, probabilities = model.inference(inputs=inputs,
                                                  use_random=use_random,
                                                  top_k=top_k,
-<<<<<<< HEAD
                                                  num_sample=num_cvae_sample)
 
-=======
-                                                 num_sample=num_sample)
-    
->>>>>>> 2252b412
+
     save_results(base_save_path=base_save_path,
                  epoch_index=epoch_index,
                  model_name=model_name,
@@ -288,7 +269,7 @@
     return calc_energy_distances(self.d_matrices, sample_probability,
                                  gt_probability)
 
-<<<<<<< HEAD
+
 
 @gin.configurable
 class ModeProababilityEvaluator:
@@ -350,5 +331,3 @@
     for key in prediction_mode_data:
       self.prediction_mode_data[self.data_io.compute_mode_index(
           group_index, key)].append(prediction_mode_data[key])
-=======
->>>>>>> 2252b412
