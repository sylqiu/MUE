import unittest
import torch
<<<<<<< HEAD
import gin

from . import model_lib
from pipeline import configure_param

gin.parse_config_file('pipeline/configs/common.gin')
gin.parse_config_file('pipeline/configs/discrete.gin')
gin.parse_config_file('pipeline/configs/gaussian.gin')
=======
import model_lib
import sys
#sys.path.append('C:/Users/gli/OneDrive - The Chinese University of Hong Kong/Code/MUE/pipeline')
import configure_param
import gin

gin.parse_config_file('C:/Users/gli/OneDrive - The Chinese University of Hong Kong/Code/MUE/pipeline/configs/common.gin')
gin.parse_config_file('C:/Users/gli/OneDrive - The Chinese University of Hong Kong/Code/MUE/pipeline/configs/discrete.gin')
gin.parse_config_file('C:/Users/gli/OneDrive - The Chinese University of Hong Kong/Code/MUE/pipeline/configs/gaussian.gin')

>>>>>>> 8311e5ab

BATCHSIZE = 2
HEIGHT = 256
WIDTH = 256
INPUT_CHANNELS = 3

LABEL_CHANNELS = 1
FEATURE_CHANNLES = 2

LATENT_CODE_DIMENSION = 12

OUTPUT_CHANNELS = 2
CODE_BOOK_SIZE = 10
NORMALIZATION_CONFIG = {'use_batchnorm': 1, 'use_bias': 0, 'activation': 'relu'}


class TestModelLib(unittest.TestCase):

  def test_label_combination_layer(self):
    inputs = torch.ones((BATCHSIZE, INPUT_CHANNELS, HEIGHT, WIDTH),
                        dtype=torch.float32)
    labels = torch.ones((BATCHSIZE, LABEL_CHANNELS, HEIGHT, WIDTH),
                        dtype=torch.float32)
    layer = model_lib.LabelCombinationLayer(INPUT_CHANNELS, LABEL_CHANNELS,
                                            FEATURE_CHANNLES)
    outputs = layer(inputs, labels)
    self.assertSequenceEqual(outputs.shape,
                             (BATCHSIZE, FEATURE_CHANNLES, HEIGHT, WIDTH))

  def test_latent_combination_layer(self):
    latent_code = torch.ones((BATCHSIZE, LATENT_CODE_DIMENSION, HEIGHT, WIDTH),
                             dtype=torch.float32)
    feature = torch.ones((BATCHSIZE, FEATURE_CHANNLES, HEIGHT, WIDTH),
                         dtype=torch.float32)
    layer = model_lib.LatentCombinationLayer(LATENT_CODE_DIMENSION,
                                             FEATURE_CHANNLES)
    outputs = layer(latent_code, feature)
    self.assertSequenceEqual(outputs.shape,
                             (BATCHSIZE, FEATURE_CHANNLES, HEIGHT, WIDTH))

  def test_latent_code_classifier(self):
    inputs = torch.ones((BATCHSIZE, INPUT_CHANNELS, HEIGHT, WIDTH),
                        dtype=torch.float32)
    layer = model_lib.LatentCodeClassifier(INPUT_CHANNELS, OUTPUT_CHANNELS,
                                           CODE_BOOK_SIZE, NORMALIZATION_CONFIG)
    outputs = layer(inputs)
    self.assertSequenceEqual(outputs.shape, (BATCHSIZE, CODE_BOOK_SIZE))

  def test_gaussian_encoder(self):
    inputs = torch.ones((BATCHSIZE, INPUT_CHANNELS, HEIGHT, WIDTH),
                        dtype=torch.float32)
    PARAM = configure_param.get_gaussian_encoder_param(INPUT_CHANNELS)
    UNET_PARAM = PARAM["unet_encoder_param"]
    KERNEL_SIZE_LIST = UNET_PARAM["kernel_size_list"]
    ENCODER_CHANNEL_LIST = UNET_PARAM["channels_list"]
    DOWNSAMPLE_LIST = UNET_PARAM["downsample_list"]
    OUTPUT_LEVEL_LIST = UNET_PARAM["output_level_list"]
    layer = model_lib.GaussianEncoder(**PARAM)
    outputs = layer(inputs)
    outputs = outputs[::-1]
    k = 0
    h = HEIGHT
    w = WIDTH
    for i in range(len(KERNEL_SIZE_LIST), 2):
      self.assertSequenceEqual(outputs[k].shape,
                               (BATCHSIZE, ENCODER_CHANNEL_LIST[i], h, w))
      k = k + 1
      h = h // 2
      w = w // 2

  def test_discrete_posterior_encoder(self):

    LATENT_CODE_DIMENSIONS = 128
    PARAM = configure_param.get_discrete_posterior_encoder_param(
        LATENT_CODE_DIMENSIONS)
    inputs = torch.ones((BATCHSIZE, LATENT_CODE_DIMENSIONS, HEIGHT, WIDTH),
                        dtype=torch.float32)
    layer = model_lib.DiscretePosteriorEncoder(**PARAM)
    layer.initialize_code_book(0, 1)
    outputs = layer(inputs)
    self.assertSequenceEqual(outputs.shape,
                             (BATCHSIZE, LATENT_CODE_DIMENSIONS, 1, 1))

  def test_discrete_prior_encoder(self):
    LATENT_CODE_DIMENSIONS = 12
    PARAM = configure_param.get_discrete_prior_encoder_param(
        LATENT_CODE_DIMENSIONS)
    inputs = torch.ones((BATCHSIZE, LATENT_CODE_DIMENSIONS, HEIGHT, WIDTH),
                        dtype=torch.float32)
<<<<<<< HEAD
    layer = model_lib.DiscretePriorEncoder(**PARAM)
    layer.get_code_book(torch.ones((128, 512), dtype=torch.float32))
    outputs = layer(inputs)
    UNET_PARAM = PARAM["unet_encoder_param"]
    KERNEL_SIZE_LIST = UNET_PARAM["kernel_size_list"]
    ENCODER_CHANNEL_LIST = UNET_PARAM["channels_list"]
    OUTPUT_LEVEL_LIST = UNET_PARAM["output_level_list"]
    outputs = outputs[::-1]
    k = 0
    h = HEIGHT
    w = WIDTH
    for i in range(len(KERNEL_SIZE_LIST), 2):
      self.assertSequenceEqual(outputs[k].shape,
                               (BATCHSIZE, ENCODER_CHANNEL_LIST[i], h, w))
      k = k + 1
      h = h // 2
      w = w // 2

  def test_conditional_vae(self):
    inputs = torch.ones((BATCHSIZE, 1, HEIGHT, WIDTH), dtype=torch.float32)
    labels = torch.ones((BATCHSIZE, 1, HEIGHT, WIDTH), dtype=torch.float32)
    PARAM = configure_param.get_cvae_param()
    layer = model_lib.ConditionalVAE(**PARAM)
    outputs = layer(inputs, labels)
    self.assertSequenceEqual(outputs.shape, (BATCHSIZE, 1, HEIGHT, WIDTH))

    infer = layer.inference(inputs)
    self.assertSequenceEqual(infer[0][0].shape, (BATCHSIZE, 1, HEIGHT, WIDTH))
=======
        labels = torch.ones((BATCHSIZE, 1, HEIGHT, WIDTH),
                        dtype=torch.float32)                
        PARAM = configure_param.get_cvae_param()
        layer = model_lib.ConditionalVAE(**PARAM)
        outputs = layer(inputs, labels)
        self.assertSequenceEqual(outputs.shape,
                             (BATCHSIZE, 1, HEIGHT, WIDTH))

        infer = layer.inference(inputs)
        self.assertSequenceEqual(infer[0][0].shape,
                             (BATCHSIZE, 1, HEIGHT, WIDTH))






      





>>>>>>> 8311e5ab


if __name__ == '__main__':
  unittest.main()<|MERGE_RESOLUTION|>--- conflicted
+++ resolved
@@ -1,6 +1,5 @@
 import unittest
 import torch
-<<<<<<< HEAD
 import gin
 
 from . import model_lib
@@ -9,18 +8,6 @@
 gin.parse_config_file('pipeline/configs/common.gin')
 gin.parse_config_file('pipeline/configs/discrete.gin')
 gin.parse_config_file('pipeline/configs/gaussian.gin')
-=======
-import model_lib
-import sys
-#sys.path.append('C:/Users/gli/OneDrive - The Chinese University of Hong Kong/Code/MUE/pipeline')
-import configure_param
-import gin
-
-gin.parse_config_file('C:/Users/gli/OneDrive - The Chinese University of Hong Kong/Code/MUE/pipeline/configs/common.gin')
-gin.parse_config_file('C:/Users/gli/OneDrive - The Chinese University of Hong Kong/Code/MUE/pipeline/configs/discrete.gin')
-gin.parse_config_file('C:/Users/gli/OneDrive - The Chinese University of Hong Kong/Code/MUE/pipeline/configs/gaussian.gin')
-
->>>>>>> 8311e5ab
 
 BATCHSIZE = 2
 HEIGHT = 256
@@ -110,7 +97,7 @@
         LATENT_CODE_DIMENSIONS)
     inputs = torch.ones((BATCHSIZE, LATENT_CODE_DIMENSIONS, HEIGHT, WIDTH),
                         dtype=torch.float32)
-<<<<<<< HEAD
+
     layer = model_lib.DiscretePriorEncoder(**PARAM)
     layer.get_code_book(torch.ones((128, 512), dtype=torch.float32))
     outputs = layer(inputs)
@@ -139,31 +126,19 @@
 
     infer = layer.inference(inputs)
     self.assertSequenceEqual(infer[0][0].shape, (BATCHSIZE, 1, HEIGHT, WIDTH))
-=======
-        labels = torch.ones((BATCHSIZE, 1, HEIGHT, WIDTH),
-                        dtype=torch.float32)                
-        PARAM = configure_param.get_cvae_param()
-        layer = model_lib.ConditionalVAE(**PARAM)
-        outputs = layer(inputs, labels)
-        self.assertSequenceEqual(outputs.shape,
-                             (BATCHSIZE, 1, HEIGHT, WIDTH))
 
-        infer = layer.inference(inputs)
-        self.assertSequenceEqual(infer[0][0].shape,
-                             (BATCHSIZE, 1, HEIGHT, WIDTH))
+    labels = torch.ones((BATCHSIZE, 1, HEIGHT, WIDTH),
+                    dtype=torch.float32)                
+    PARAM = configure_param.get_cvae_param()
+    layer = model_lib.ConditionalVAE(**PARAM)
+    outputs = layer(inputs, labels)
+    self.assertSequenceEqual(outputs.shape,
+                         (BATCHSIZE, 1, HEIGHT, WIDTH))
 
+    infer = layer.inference(inputs)
+    self.assertSequenceEqual(infer[0][0].shape,
+                         (BATCHSIZE, 1, HEIGHT, WIDTH))
 
-
-
-
-
-      
-
-
-
-
-
->>>>>>> 8311e5ab
 
 
 if __name__ == '__main__':
