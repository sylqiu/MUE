import os
from abc import ABC, abstractmethod
from typing import Any, Dict, Sequence, Union, Tuple
from absl import logging
import torch
from PIL.Image import open as imread
from PIL.Image import Image
import numpy as np
import gin

IMAGE_KEY = "image"
GROUND_TRUTH_KEY = "ground_truth"
MODE_ID_KEY = "mode_id"
MASK_KEY = "mask"
ITEM_NAME_KEY = "item_name"


class DataIO(ABC):

  @abstractmethod
  def get_data(self, input_index: int,
               output_selection_index: int) -> Dict[str, np.ndarray]:
    pass

  @abstractmethod
  def sample_output_selection_index(self):
    pass

  @abstractmethod
  def get_num_groud_truth_modes(self):
    pass

  @abstractmethod
  def get_all_ground_truth_modes(self, item_name: str):
    pass

  @abstractmethod
  def has_ground_truth_modes_probabilities(self):
    pass

  @abstractmethod
  def get_ground_truth_modes_probabilities(self, item_name: str):
    pass


<<<<<<< HEAD

def get_data_io_by_name(dataset_name: str, data_path_root: str,
                        split: str) -> DataIO:
  if dataset_name == "LIDC_IDRI":
    return LIDC_IDRI(data_path_root, split)
  if dataset_name == "GuessMNIST":
    return GuessMNIST(data_path_root, split)
=======
def get_data_io_by_name(dataset_name: str, data_path_root: str, split: str) -> DataIO:
  if dataset_name == "LIDC_IDRI":
    return LIDC_IDRI(data_path_root, split)
>>>>>>> 2252b412
  else:
    raise NotImplementedError


class LIDC_IDRI(DataIO):

  def __init__(self, data_path_root: str, split: str):
    file_list = tuple(
        open(os.path.join(data_path_root, "%s.txt" % (split)), "r"))
    self.data_list = [id_.rstrip() for id_ in file_list]
    self.length = len(self.data_list)
    self.data_path_root = os.path.join(data_path_root, split)
    logging.info("%s split contains %d images" % (split, self.length))

  def _get_ground_truth_name_format(self, item_name: str) -> str:
    return os.path.join(self.data_path_root, "gt", item_name + "_l%d.png")

  def get_num_groud_truth_modes(self) -> int:
    return 4

  def get_data(self, input_index: int,
               output_selection_index: int) -> Dict[str, Union[Image, str]]:
    image_name = os.path.join(self.data_path_root, "images",
                              self.data_list[input_index])
    ground_truth_name = self._get_ground_truth_name_format(input_index) % (
        output_selection_index)

    return {
        IMAGE_KEY: imread(image_name),
        GROUND_TRUTH_KEY: imread(ground_truth_name),
        ITEM_NAME_KEY: self.data_list[input_index].replace('.png', '')
    }

  def sample_output_selection_index(self):
    return torch.randint(0, 4, (1,)).item()

  def get_all_ground_truth_modes(self, item_name: int) -> Sequence[Image]:
    modes_list = []
    ground_truth_name_format = self._get_ground_truth_name_format(item_name)
    for mode_index in range(4):
      modes_list.append(imread(ground_truth_name_format % (mode_index)))

    return modes_list

  def has_ground_truth_modes_probabilities(self):
    return False

  def get_ground_truth_modes_probabilities(self, item_name: str):
    return None



@gin.configurable
class GuessMNIST(DataIO):
  """
    Guess the correct digit from an array of 4 digits. The correct digit's label
    follows a certain conditional probability distribution.
  """

  def __init__(self, data_path_root: str, split: str):
    self.digit_images, self.digit_labels = torch.load(
        os.path.join(data_path_root, "%s.pt" % split))
    self.length = self.input_data.shape[0]
    logging.info("%s split contains %d images" % (split, self.length))

    # group data by their label
    self.label_to_indices = {}
    for i in range(self.length):
      self.label_to_indices.setdefault(int(self.digit_labels[i].item()),
                                       []).append(i)

    self.data_path_root = data_path_root

    # data construction rules
    self.modes = np.array([[1, 2, 3, 4], [3, 4, 5, 6], [5, 6, 7, 8],
                           [7, 8, 9, 0]])
    self.mode_probabilities = [0.3, 0.2, 0.2, 0.3]
    self.conditional_probabilities = np.array([[0.25, 0.25, 0.25, 0.25],
                                               [0.1, 0.4, 0.1, 0.4],
                                               [0.3, 0.5, 0.1, 0.1],
                                               [0.1, 0.1, 0.1, 0.7]])
    self._cumsum_mode_probs = np.cumsum(self.mode_probabilities)
    self._cumsum_cond_probs = np.cumsum(self.conditional_probabilities, axis=1)

  def _random_sample_image_from_label(
      self, digit_label: int) -> Tuple[np.ndarray, int]:
    label_list = self.label_to_indices[digit_label]
    sample_index = torch.randint(0, len(label_list), (1,)).item()
    return np.array(self.digit_images[label_list[sample_index]]), sample_index

  def _construct_input_output(self, group_index: int,
                              correct_guess_index: int) -> Dict[str, Any]:
    input_image = []
    correct_guess = []
    input_image_indices = []

    for i in range(self.modes.shape[-1]):
      sample_image, sample_image_index = self._random_sample_image_from_label(
          self.modes[group_index][i])
      input_image.append(sample_image)
      input_image_indices.append(sample_image_index)
      if correct_guess_index == i:
        correct_guess.append(sample_image)
      else:
        correct_guess.append(np.zeros_like(sample_image))

    input_image = np.concatenate(input_image, axis=1)
    correct_guess = np.concatenate(correct_guess, axis=1)

    return {
        IMAGE_KEY:
            input_image,
        GROUND_TRUTH_KEY:
            correct_guess,
        ITEM_NAME_KEY:
            '{}_'.format(group_index) +
            ["{}_".format(id) for id in input_image_indices
            ].join("").rstrip("_"),
    }

  def get_num_groud_truth_modes(self) -> int:
    return self.modes.shape[0] * self.modes.shape[1]
  
  def compute_mode_index(self, group_index: int, correct_guess_index: int):
    return group_index * self.modes.shape[-1] + correct_guess_index

  def sample_output_selection_index(self):
    self.group_index = np.argmax(self._cumsum_mode_probs > torch.rand(1).itme())
    self.correct_guess_index = np.argmax(
        self._cumsum_cond_probs[self.group_index] > torch.rand(1).item())
    return self.compute_mode_index(self.group_index, self.correct_guess_index)

  def get_data(
      self, input_index: int,
      output_selection_index: int) -> Dict[str, Union[np.ndarray, str]]:
    # Because data are randomly sampled and generated on the fly,
    # input_index is not used; output_selection_index should be
    # self.group_index * 4 + self.correct_guess_index, which is also not used
    # directly.
    return self._construct_input_output(self.group_index,
                                        self.correct_guess_index)

  def get_all_ground_truth_modes(self, item_name: str) -> Sequence[np.array]:
    img_key = list(map(int, item_name.split('_')))
    group_index = img_key[0]
    input_image_indices = img_key[1:]
    input_labels = self.modes[group_index]
    modes_list = []
    j = 0
    for label, input_image_index in zip(input_labels, input_image_indices):
      output_image = []
      for i in range(self.modes.shape[-1]):
        if i == j:
          output_image.append(
              np.array(self.digit_images[self.label_to_indices[label]
                                         [input_image_index]]))

        else:
          output_image.append(
              np.zeros_like(
                  np.array(self.digit_images[self.label_to_indices[label]
                                             [input_image_index]])))
      output_image = np.concatenate(output_image, axis=1)
      modes_list.append(output_image)

    return modes_list

  def has_ground_truth_modes_probabilities(self):
    return True

  def get_ground_truth_modes_probabilities(self, item_name: str):
    img_key = list(map(int, item_name.split('_')))
    group_index = int(img_key[0])
    return self.conditional_probabilities[group_index]<|MERGE_RESOLUTION|>--- conflicted
+++ resolved
@@ -43,7 +43,7 @@
     pass
 
 
-<<<<<<< HEAD
+
 
 def get_data_io_by_name(dataset_name: str, data_path_root: str,
                         split: str) -> DataIO:
@@ -51,11 +51,7 @@
     return LIDC_IDRI(data_path_root, split)
   if dataset_name == "GuessMNIST":
     return GuessMNIST(data_path_root, split)
-=======
-def get_data_io_by_name(dataset_name: str, data_path_root: str, split: str) -> DataIO:
-  if dataset_name == "LIDC_IDRI":
-    return LIDC_IDRI(data_path_root, split)
->>>>>>> 2252b412
+
   else:
     raise NotImplementedError
 
