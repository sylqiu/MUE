--- conflicted
+++ resolved
@@ -46,10 +46,6 @@
     raise NotImplementedError
 
 
-<<<<<<< HEAD
-=======
-@gin.configurable
->>>>>>> 7370c2ff
 class LIDC_IDRI(DataIO):
 
   def __init__(self, data_path_root: str, split: str):
